--- conflicted
+++ resolved
@@ -423,16 +423,7 @@
             use async_std::stream;
 
             let s = stream::from_iter(vec![&1, &2, &3]);
-            let second = stream::from_iter(vec![2, 3]);
-
-<<<<<<< HEAD
-            assert_eq!(v_copied.next().await, Some(1));
-            assert_eq!(v_copied.next().await, Some(2));
-            assert_eq!(v_copied.next().await, Some(3));
-            assert_eq!(v_copied.next().await, None);
-=======
             let mut s_copied  = s.copied();
->>>>>>> 20cdf73b
 
             assert_eq!(s_copied.next().await, Some(1));
             assert_eq!(s_copied.next().await, Some(2));
